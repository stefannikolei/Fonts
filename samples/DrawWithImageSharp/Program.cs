﻿using ImageSharp;
using System;
using System.IO;

namespace SixLabors.Fonts.DrawWithImageSharp
{
    using Shapes;
    using System.Collections.Generic;
    using System.Linq;
    using System.Numerics;
    using System.Text;

    public static class Program
    {
        public static void Main(string[] args)
        {
            FontCollection fonts = new FontCollection();
            var font = fonts.Install(@"..\..\tests\SixLabors.Fonts.Tests\Fonts\SixLaborsSampleAB.ttf").Family;
            var fontWoff = fonts.Install(@"..\..\tests\SixLabors.Fonts.Tests\Fonts\SixLaborsSampleAB.woff").Family;
            var font2 = fonts.Install(@"..\..\tests\SixLabors.Fonts.Tests\Fonts\OpenSans-Regular.ttf").Family;
            var carter= fonts.Install(@"..\..\tests\SixLabors.Fonts.Tests\Fonts\Carter_One\CarterOne.ttf").Family;

<<<<<<< HEAD
            RenderLetter(carter, '\0');
            RenderLetter(font, 'a');
            RenderLetter(font, 'b');
            RenderLetter(font, 'u');
            RenderText(font, "abc", 72);
            RenderText(font, "ABd", 72);
            RenderText(fontWoff, "abe", 72);
            RenderText(fontWoff, "ABf", 72);
            RenderLetter(font2, 'a', 72);
            RenderLetter(font2, 'b', 72);
            RenderLetter(font2, 'u', 72);
            RenderLetter(font2, 'o', 72);
            RenderText(font2, "ov", 72);
            RenderText(font2, "a\ta", 72);
            RenderText(font2, "aa\ta", 72);
            RenderText(font2, "aaa\ta", 72);
            RenderText(font2, "aaaa\ta", 72);
            RenderText(font2, "aaaaa\ta", 72);
            RenderText(font2, "aaaaaa\ta", 72);
            RenderText(font2, "Hello\nWorld", 72);
            RenderText(carter, "Hello\0World", 72);
            RenderText(new Font(FontCollection.SystemFonts.Find("Arial"), 20f, FontStyle.Regular), "á é í ó ú ç ã õ", 200, 50);
            RenderText(new Font(FontCollection.SystemFonts.Find("Arial"), 10f, FontStyle.Regular), "PGEP0JK867", 200, 50);
=======
            //RenderLetter(font, 'a');
            //RenderLetter(font, 'b');
            //RenderLetter(font, 'u');
            //RenderText(font, "abc", 72);
            //RenderText(font, "ABd", 72);
            //RenderText(fontWoff, "abe", 72);
            //RenderText(fontWoff, "ABf", 72);
            //RenderLetter(font2, 'a', 72);
            //RenderLetter(font2, 'b', 72);
            //RenderLetter(font2, 'u', 72);
            //RenderLetter(font2, 'o', 72);
            //RenderText(font2, "ov", 72);
            //RenderText(font2, "a\ta", 72);
            //RenderText(font2, "aa\ta", 72);
            //RenderText(font2, "aaa\ta", 72);
            //RenderText(font2, "aaaa\ta", 72);
            //RenderText(font2, "aaaaa\ta", 72);
            //RenderText(font2, "aaaaaa\ta", 72);
            //RenderText(font2, "Hello\nWorld", 72);
            RenderText(font2, "Hello World Hello World", 72);
            //RenderText(new Font(FontCollection.SystemFonts.Find("Arial"), 10f, FontStyle.Regular), "á é í ó ú ç ã õ", 200, 50);
            //RenderText(new Font(FontCollection.SystemFonts.Find("Arial"), 10f, FontStyle.Regular), "PGEP0JK867", 200, 50);
>>>>>>> 90fac91d
        }

        public static void RenderText(Font font, string text, int width, int height)
        {
            var path = System.IO.Path.GetInvalidFileNameChars().Aggregate(text, (x, c) => x.Replace($"{c}", "-"));
            var fullPath = System.IO.Path.GetFullPath(System.IO.Path.Combine("Output", System.IO.Path.Combine(path)));

            using (var img = new Image(width, height))
            {
                img.Fill(Color.White);

                img.DrawText(text, font, Color.Black, new Vector2(50f, 4f));

                Directory.CreateDirectory(System.IO.Path.GetDirectoryName(fullPath));

                using (var fs = File.Create(fullPath+".png"))
                {
                    img.SaveAsPng(fs);
                }
            }
        }

        public static void RenderText(FontFamily font, string text, float pointSize = 12)
        {
            var builder = new GlyphBuilder();
            var renderer = new TextRenderer(builder);

            renderer.RenderText(text, new FontSpan(new Font(font, pointSize), 96) { ApplyKerning = true, WrappingWidth = 340 });

            builder.Paths
                .SaveImage(font.Name, text + ".png");
        }

        public static void RenderLetter(FontFamily fontFam, char character, float pointSize = 12)
        {
            var font = new Font(fontFam, pointSize);
            var g = font.GetGlyph(character);
            var builder = new GlyphBuilder();
            g.RenderTo(builder, Vector2.Zero, 72f);
            builder.Paths
                .SaveImage(fontFam.Name, character + ".png");
        }
    
        public static void SaveImage(this IEnumerable<IPath> shapes, int width, int height, params string[] path)
        {
            path = path.Select(p => System.IO.Path.GetInvalidFileNameChars().Aggregate(p, (x, c) => x.Replace($"{c}", "-"))).ToArray();
            var fullPath = System.IO.Path.GetFullPath(System.IO.Path.Combine("Output", System.IO.Path.Combine(path)));

            using (var img = new Image(width, height))
            {
                img.Fill(Color.DarkBlue);

                foreach (var s in shapes)
                {
                    // In ImageSharp.Drawing.Paths there is an extension method that takes in an IShape directly.
                    img.Fill(Color.HotPink, s.Translate(new Vector2(0, 0)));
                }
                // img.Draw(Color.LawnGreen, 1, shape);

                // Ensure directory exists
                Directory.CreateDirectory(System.IO.Path.GetDirectoryName(fullPath));

                using (var fs = File.Create(fullPath))
                {
                    img.SaveAsPng(fs);
                }
            }
        }

        public static void SaveImage(this IEnumerable<IPath> shapes, params string[] path)
        {
            IPath shape = new ComplexPolygon(shapes.ToArray());
            shape = shape.Translate(shape.Bounds.Location * -1) // touch top left
                    .Translate(new Vector2(10)); // move in from top left

            StringBuilder sb = new StringBuilder();
            var converted = shape.Flatten();
            converted.Aggregate(sb, (s, p) =>
            {
                foreach (var point in p.Points)
                {
                    sb.Append(point.X);
                    sb.Append('x');
                    sb.Append(point.Y);
                    sb.Append(' ');
                }
                s.Append('\n');
                return s;
            });
            var str = sb.ToString();
            shape = new ComplexPolygon(converted.Select(x => new Polygon(new LinearLineSegment(x.Points))).ToArray());

            path = path.Select(p => System.IO.Path.GetInvalidFileNameChars().Aggregate(p, (x, c) => x.Replace($"{c}", "-"))).ToArray();
            var fullPath = System.IO.Path.GetFullPath(System.IO.Path.Combine("Output", System.IO.Path.Combine(path)));
            // pad even amount around shape
            int width = (int)(shape.Bounds.Left + shape.Bounds.Right);
            int height = (int)(shape.Bounds.Top + shape.Bounds.Bottom);
            if (width < 1)
            {
                width = 1;
            }
            if (height< 1)
            {
                height = 1;
            }
            using (var img = new Image(width, height))
            {
                img.Fill(Color.DarkBlue);

                // In ImageSharp.Drawing.Paths there is an extension method that takes in an IShape directly.
                img.Fill(Color.HotPink, shape);
                // img.Draw(Color.LawnGreen, 1, shape);

                // Ensure directory exists
                Directory.CreateDirectory(System.IO.Path.GetDirectoryName(fullPath));

                using (var fs = File.Create(fullPath))
                {
                    img.SaveAsPng(fs);
                }
            }
        }
    }
}<|MERGE_RESOLUTION|>--- conflicted
+++ resolved
@@ -20,7 +20,6 @@
             var font2 = fonts.Install(@"..\..\tests\SixLabors.Fonts.Tests\Fonts\OpenSans-Regular.ttf").Family;
             var carter= fonts.Install(@"..\..\tests\SixLabors.Fonts.Tests\Fonts\Carter_One\CarterOne.ttf").Family;
 
-<<<<<<< HEAD
             RenderLetter(carter, '\0');
             RenderLetter(font, 'a');
             RenderLetter(font, 'b');
@@ -44,30 +43,6 @@
             RenderText(carter, "Hello\0World", 72);
             RenderText(new Font(FontCollection.SystemFonts.Find("Arial"), 20f, FontStyle.Regular), "á é í ó ú ç ã õ", 200, 50);
             RenderText(new Font(FontCollection.SystemFonts.Find("Arial"), 10f, FontStyle.Regular), "PGEP0JK867", 200, 50);
-=======
-            //RenderLetter(font, 'a');
-            //RenderLetter(font, 'b');
-            //RenderLetter(font, 'u');
-            //RenderText(font, "abc", 72);
-            //RenderText(font, "ABd", 72);
-            //RenderText(fontWoff, "abe", 72);
-            //RenderText(fontWoff, "ABf", 72);
-            //RenderLetter(font2, 'a', 72);
-            //RenderLetter(font2, 'b', 72);
-            //RenderLetter(font2, 'u', 72);
-            //RenderLetter(font2, 'o', 72);
-            //RenderText(font2, "ov", 72);
-            //RenderText(font2, "a\ta", 72);
-            //RenderText(font2, "aa\ta", 72);
-            //RenderText(font2, "aaa\ta", 72);
-            //RenderText(font2, "aaaa\ta", 72);
-            //RenderText(font2, "aaaaa\ta", 72);
-            //RenderText(font2, "aaaaaa\ta", 72);
-            //RenderText(font2, "Hello\nWorld", 72);
-            RenderText(font2, "Hello World Hello World", 72);
-            //RenderText(new Font(FontCollection.SystemFonts.Find("Arial"), 10f, FontStyle.Regular), "á é í ó ú ç ã õ", 200, 50);
-            //RenderText(new Font(FontCollection.SystemFonts.Find("Arial"), 10f, FontStyle.Regular), "PGEP0JK867", 200, 50);
->>>>>>> 90fac91d
         }
 
         public static void RenderText(Font font, string text, int width, int height)
