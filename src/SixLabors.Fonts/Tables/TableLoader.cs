// Copyright (c) Six Labors.
// Licensed under the Apache License, Version 2.0.

using System;
using System.Collections.Generic;
using System.Linq;
using System.Reflection;
using SixLabors.Fonts.Tables.AdvancedTypographic;
using SixLabors.Fonts.Tables.General;
using SixLabors.Fonts.Tables.Hinting;

namespace SixLabors.Fonts.Tables
{
    internal class TableLoader
    {
        private readonly Dictionary<string, Func<FontReader, Table?>> loaders = new();
        private readonly Dictionary<Type, string> types = new();
        private readonly Dictionary<Type, Func<FontReader, Table?>> typesLoaders = new();

        public TableLoader()
        {
            // We will hard code mapping registration in here for all the tables
            this.Register(NameTable.Load);
            this.Register(CMapTable.Load);
            this.Register(HeadTable.Load);
            this.Register(HorizontalHeadTable.Load);
            this.Register(HorizontalMetricsTable.Load);
            this.Register(VerticalHeadTable.Load);
            this.Register(VerticalMetricsTable.Load);
            this.Register(MaximumProfileTable.Load);
            this.Register(OS2Table.Load);
            this.Register(IndexLocationTable.Load);
            this.Register(GlyphTable.Load);
            this.Register(KerningTable.Load);
            this.Register(ColrTable.Load);
            this.Register(CpalTable.Load);
            this.Register(GPosTable.Load);
            this.Register(GSubTable.Load);
<<<<<<< HEAD
            this.Register(CvtTable.Load);
            this.Register(FpgmTable.Load);
            this.Register(PrepTable.Load);
=======
            this.Register(GlyphDefinitionTable.Load);
>>>>>>> 2bb96213
        }

        public static TableLoader Default { get; } = new();

        public string? GetTag(Type type)
        {
            this.types.TryGetValue(type, out string? value);

            return value;
        }

        public string GetTag<TType>()
        {
            this.types.TryGetValue(typeof(TType), out string? value);
            return value!;
        }

        internal IEnumerable<Type> RegisteredTypes() => this.types.Keys;

        internal IEnumerable<string> RegisteredTags() => this.types.Values;

        private void Register<T>(string tag, Func<FontReader, T?> createFunc)
            where T : Table
        {
            lock (this.loaders)
            {
                if (!this.loaders.ContainsKey(tag))
                {
                    this.loaders.Add(tag, createFunc);
                    this.types.Add(typeof(T), tag);
                    this.typesLoaders.Add(typeof(T), createFunc);
                }
            }
        }

        private void Register<T>(Func<FontReader, T?> createFunc)
            where T : Table
        {
            string? name =
                typeof(T).GetTypeInfo()
                    .CustomAttributes
                    .First(x => x.AttributeType == typeof(TableNameAttribute))
                    .ConstructorArguments[0].Value!.ToString();

            this.Register(name!, createFunc);
        }

        internal Table? Load(string tag, FontReader reader)

             // loader missing? register an unknown type loader and carry on
             => this.loaders.TryGetValue(tag, out Func<FontReader, Table?>? func)
                ? func.Invoke(reader)
                : new UnknownTable(tag);

        internal TTable? Load<TTable>(FontReader reader)
            where TTable : Table
        {
            // loader missing register an unknown type loader and carry on
            if (this.typesLoaders.TryGetValue(typeof(TTable), out Func<FontReader, Table?>? func))
            {
                return (TTable?)func.Invoke(reader);
            }

            throw new Exception("font table not registered");
        }
    }
}<|MERGE_RESOLUTION|>--- conflicted
+++ resolved
@@ -36,13 +36,10 @@
             this.Register(CpalTable.Load);
             this.Register(GPosTable.Load);
             this.Register(GSubTable.Load);
-<<<<<<< HEAD
             this.Register(CvtTable.Load);
             this.Register(FpgmTable.Load);
             this.Register(PrepTable.Load);
-=======
             this.Register(GlyphDefinitionTable.Load);
->>>>>>> 2bb96213
         }
 
         public static TableLoader Default { get; } = new();
